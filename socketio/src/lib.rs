--- conflicted
+++ resolved
@@ -188,13 +188,10 @@
 
 pub use client::{ClientBuilder, RawClient, TransportType};
 
-<<<<<<< HEAD
-=======
 // TODO: 0.4.0 remove
 #[deprecated(since = "0.3.0-alpha-2", note = "Socket renamed to Client")]
 pub use client::{ClientBuilder as SocketBuilder, RawClient as Socket};
 
->>>>>>> 13f8e96a
 #[cfg(test)]
 pub(crate) mod test {
     use url::Url;
